import React from 'react'
import { Link, graphql } from 'gatsby'
import get from 'lodash/get'

import Bio from '../components/Bio'
import Layout from '../components/Layout'
import SEO from '../components/SEO'
import { formatReadingTime } from '../utils/helpers'
import { rhythm, scale } from '../utils/typography'

const GITHUB_USERNAME = 'gaearon'
const GITHUB_REPO_NAME = 'overreacted.io'

class BlogPostTemplate extends React.Component {
  render() {
    const post = this.props.data.markdownRemark
    const siteTitle = get(this.props, 'data.site.siteMetadata.title')
<<<<<<< HEAD
    const { previous, next } = this.props.pageContext

=======
    const siteDescription = post.excerpt
    const { previous, next, slug } = this.props.pageContext
    const editUrl = `https://github.com/${GITHUB_USERNAME}/${GITHUB_REPO_NAME}/edit/master/src/pages/${slug.replace(/\//g, '')}.md`
>>>>>>> e206add8
    return (
      <Layout location={this.props.location} title={siteTitle}>
        <SEO
          title={post.frontmatter.title}
          description={post.excerpt}
          slug={post.fields.slug}
        />
        <h1>{post.frontmatter.title}</h1>
        <p
          style={{
            ...scale(-1 / 5),
            display: 'block',
            marginBottom: rhythm(1),
            marginTop: rhythm(-1),
          }}
        >
          {post.frontmatter.date}
          {` • ${formatReadingTime(post.timeToRead)}`}
        </p>
        <div dangerouslySetInnerHTML={{ __html: post.html }} />
        <p>
          <a
            href={editUrl}
            target="_blank"
            rel="noopener noreferrer"
          >
            Edit on GitHub
          </a>
        </p>
        <hr
          style={{
            marginBottom: rhythm(1),
          }}
        />
        <h3
          style={{
            fontFamily: 'Montserrat, sans-serif',
            marginTop: rhythm(0.25),
          }}
        >
          <Link
            style={{
              boxShadow: 'none',
              textDecoration: 'none',
              color: '#ffa7c4',
            }}
            to={'/'}
          >
            Overreacted
          </Link>
        </h3>
        <Bio />
        <ul
          style={{
            display: 'flex',
            flexWrap: 'wrap',
            justifyContent: 'space-between',
            listStyle: 'none',
            padding: 0,
          }}
        >
          <li>
            {previous && (
              <Link to={previous.fields.slug} rel="prev">
                ← {previous.frontmatter.title}
              </Link>
            )}
          </li>
          <li>
            {next && (
              <Link to={next.fields.slug} rel="next">
                {next.frontmatter.title} →
              </Link>
            )}
          </li>
        </ul>
      </Layout>
    )
  }
}

export default BlogPostTemplate

export const pageQuery = graphql`
  query BlogPostBySlug($slug: String!) {
    site {
      siteMetadata {
        title
        author
      }
    }
    markdownRemark(fields: { slug: { eq: $slug } }) {
      id
      excerpt
      html
      timeToRead
      frontmatter {
        title
        date(formatString: "MMMM DD, YYYY")
      }
      fields {
        slug
      }
    }
  }
`<|MERGE_RESOLUTION|>--- conflicted
+++ resolved
@@ -15,14 +15,9 @@
   render() {
     const post = this.props.data.markdownRemark
     const siteTitle = get(this.props, 'data.site.siteMetadata.title')
-<<<<<<< HEAD
-    const { previous, next } = this.props.pageContext
-
-=======
     const siteDescription = post.excerpt
     const { previous, next, slug } = this.props.pageContext
     const editUrl = `https://github.com/${GITHUB_USERNAME}/${GITHUB_REPO_NAME}/edit/master/src/pages/${slug.replace(/\//g, '')}.md`
->>>>>>> e206add8
     return (
       <Layout location={this.props.location} title={siteTitle}>
         <SEO
