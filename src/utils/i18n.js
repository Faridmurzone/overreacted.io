--- conflicted
+++ resolved
@@ -10,36 +10,7 @@
 // https://discuss.httparchive.org/t/what-are-the-invalid-uses-of-the-lang-attribute/1022
 
 export const codeToLanguage = code =>
-<<<<<<< HEAD
   supportedLanguages[code].replace(/ /g, ' ' /* nbsp */);
-=======
-  ({
-    en: 'English',
-    ru: 'Русский',
-    tr: 'Türkçe',
-    es: 'Español',
-    ko: '한국어',
-    sv: 'Svenska',
-    it: 'Italiano',
-    id: 'Bahasa Indonesia',
-    'pt-br': 'Português do Brasil',
-    pl: 'Polski',
-    'zh-hant': '繁體中文',
-    'zh-hans': '简体中文',
-    ja: '日本語',
-    fr: 'Français',
-    hu: 'Magyar',
-    vi: 'Tiếng Việt',
-    th: 'ไทย',
-    my: 'မြန်မာဘာသာ',
-    sk: 'Slovenčina',
-    fa: 'فارسی',
-    te: 'తెలుగు',
-    uk: 'Українська',
-    cs: 'Čeština',
-    de: 'Deutsch',
-  }[code].replace(/ /g, ' ' /* nbsp */));
->>>>>>> 4e617b90
 
 export const loadFontsForCode = code => {
   switch (code) {
